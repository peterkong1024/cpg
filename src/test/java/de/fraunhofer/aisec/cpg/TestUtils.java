/*
 * Copyright (c) 2019, Fraunhofer AISEC. All rights reserved.
 *
 *  Licensed under the Apache License, Version 2.0 (the "License");
 *  you may not use this file except in compliance with the License.
 *  You may obtain a copy of the License at
 *
 *       http://www.apache.org/licenses/LICENSE-2.0
 *
 *  Unless required by applicable law or agreed to in writing, software
 *  distributed under the License is distributed on an "AS IS" BASIS,
 *  WITHOUT WARRANTIES OR CONDITIONS OF ANY KIND, either express or implied.
 *  See the License for the specific language governing permissions and
 *  limitations under the License.
 *
 *                    $$$$$$\  $$$$$$$\   $$$$$$\
 *                   $$  __$$\ $$  __$$\ $$  __$$\
 *                   $$ /  \__|$$ |  $$ |$$ /  \__|
 *                   $$ |      $$$$$$$  |$$ |$$$$\
 *                   $$ |      $$  ____/ $$ |\_$$ |
 *                   $$ |  $$\ $$ |      $$ |  $$ |
 *                   \$$$$$   |$$ |      \$$$$$   |
 *                    \______/ \__|       \______/
 *
 */

package de.fraunhofer.aisec.cpg;

import static org.junit.jupiter.api.Assertions.assertEquals;
import static org.junit.jupiter.api.Assertions.assertNotNull;

import de.fraunhofer.aisec.cpg.graph.CompoundStatement;
import de.fraunhofer.aisec.cpg.graph.Node;
import de.fraunhofer.aisec.cpg.graph.TranslationUnitDeclaration;
import de.fraunhofer.aisec.cpg.graph.TypeManager;
import de.fraunhofer.aisec.cpg.helpers.SubgraphWalker;
import de.fraunhofer.aisec.cpg.sarif.PhysicalLocation;
import java.io.File;
import java.nio.file.Files;
import java.nio.file.Path;
import java.util.Collection;
import java.util.List;
import java.util.function.Predicate;
import java.util.stream.Collectors;
import org.apache.commons.lang3.reflect.FieldUtils;
import org.mockito.Mockito;

public class TestUtils {

  public static <S extends Node> S findByPredicate(Collection<S> nodes, Predicate<S> predicate) {
    List<S> results = nodes.stream().filter(predicate).collect(Collectors.toList());
    assertEquals(1, results.size());
    return results.get(0);
  }

  public static <S extends Node> S findByUniqueName(Collection<S> nodes, String name) {
    List<S> results = findByName(nodes, name);
    assertEquals(1, results.size());
    return results.get(0);
  }

  public static <S extends Node> List<S> findByName(Collection<S> nodes, String name) {
    return nodes.stream().filter(m -> m.getName().equals(name)).collect(Collectors.toList());
  }

  /**
   * Like {@link #analyze(List, Path, boolean)}, but for all files in a directory tree having a
   * specific file extension
   *
   * @param fileExtension All files found in the directory must end on this String. An empty string
   *     matches all files
   * @param topLevel The directory to traverse while looking for files to parse
   * @param usePasses Whether the analysis should run passes after the initial phase
   * @return A list of {@link TranslationUnitDeclaration} nodes, representing the CPG roots
   * @throws Exception Any exception thrown during the parsing process
   */
  public static List<TranslationUnitDeclaration> analyze(
      String fileExtension, Path topLevel, boolean usePasses) throws Exception {
    List<File> files =
        Files.walk(topLevel, Integer.MAX_VALUE)
            .map(Path::toFile)
            .filter(File::isFile)
            .filter(f -> f.getName().endsWith(fileExtension))
            .sorted()
            .collect(Collectors.toList());
    return analyze(files, topLevel, usePasses);
  }

  /**
   * Default way of parsing a list of files into a full CPG. All default passes are applied
   *
   * @param topLevel The directory to traverse while looking for files to parse
   * @param usePasses Whether the analysis should run passes after the initial phase
   * @return A list of {@link TranslationUnitDeclaration} nodes, representing the CPG roots
   * @throws Exception Any exception thrown during the parsing process
   */
  public static List<TranslationUnitDeclaration> analyze(
      List<File> files, Path topLevel, boolean usePasses) throws Exception {
    TranslationConfiguration.Builder builder =
        TranslationConfiguration.builder()
            .sourceLocations(files)
            .topLevel(topLevel.toFile())
            .loadIncludes(true)
            .debugParser(true)
            .failOnError(true);
    if (usePasses) {
      builder.defaultPasses();
    }
    TranslationConfiguration config = builder.build();

    TranslationManager analyzer = TranslationManager.builder().config(config).build();

    return analyzer.analyze().get().getTranslationUnits();
  }

<<<<<<< HEAD
  public static List<TranslationUnitDeclaration> analyzeFile(String fileName, Path topLevel)
      throws Exception {
    File[] files =
        Files.walk(topLevel, Integer.MAX_VALUE)
            .map(Path::toFile)
            .filter(File::isFile)
            .filter(f -> f.getName().equals(fileName))
            .sorted()
            .toArray(File[]::new);

    TranslationConfiguration config =
        TranslationConfiguration.builder()
            .sourceLocations(files)
            .topLevel(topLevel.toFile())
            .defaultPasses()
            .debugParser(true)
            .failOnError(true)
            .build();

    TranslationManager analyzer = TranslationManager.builder().config(config).build();

    return analyzer.analyze().get().getTranslationUnits();
=======
  public static TranslationUnitDeclaration analyzeAndGetFirstTU(
      List<File> files, Path topLevel, boolean usePasses) throws Exception {
    List<TranslationUnitDeclaration> translationUnits = analyze(files, topLevel, usePasses);
    return translationUnits.stream()
        .filter(t -> !t.getName().equals("unknown declarations"))
        .findFirst()
        .orElseThrow();
>>>>>>> db25058c
  }

  /**
   * Returns the (first) statement at source line nr.
   *
   * <p>If a line contains several statements, only the first one is returned.
   *
   * @param body
   * @param line
   * @return Statement at source line or null if not present.
   */
  public static Node getByLineNr(CompoundStatement body, int line) {
    List<Node> nodes = SubgraphWalker.flattenAST(body);
    for (Node n : nodes) {
      PhysicalLocation location = n.getLocation();
      assertNotNull(location);

      if (location.getRegion().getStartLine() == line) {
        return n;
      }
    }
    return null;
  }

  static void disableTypeManagerCleanup() throws IllegalAccessException {
    TypeManager spy = Mockito.spy(TypeManager.getInstance());
    Mockito.doNothing().when(spy).cleanup();
    FieldUtils.writeStaticField(TypeManager.class, "INSTANCE", spy, true);
  }
}<|MERGE_RESOLUTION|>--- conflicted
+++ resolved
@@ -26,8 +26,7 @@
 
 package de.fraunhofer.aisec.cpg;
 
-import static org.junit.jupiter.api.Assertions.assertEquals;
-import static org.junit.jupiter.api.Assertions.assertNotNull;
+import static org.junit.jupiter.api.Assertions.*;
 
 import de.fraunhofer.aisec.cpg.graph.CompoundStatement;
 import de.fraunhofer.aisec.cpg.graph.Node;
@@ -113,30 +112,6 @@
     return analyzer.analyze().get().getTranslationUnits();
   }
 
-<<<<<<< HEAD
-  public static List<TranslationUnitDeclaration> analyzeFile(String fileName, Path topLevel)
-      throws Exception {
-    File[] files =
-        Files.walk(topLevel, Integer.MAX_VALUE)
-            .map(Path::toFile)
-            .filter(File::isFile)
-            .filter(f -> f.getName().equals(fileName))
-            .sorted()
-            .toArray(File[]::new);
-
-    TranslationConfiguration config =
-        TranslationConfiguration.builder()
-            .sourceLocations(files)
-            .topLevel(topLevel.toFile())
-            .defaultPasses()
-            .debugParser(true)
-            .failOnError(true)
-            .build();
-
-    TranslationManager analyzer = TranslationManager.builder().config(config).build();
-
-    return analyzer.analyze().get().getTranslationUnits();
-=======
   public static TranslationUnitDeclaration analyzeAndGetFirstTU(
       List<File> files, Path topLevel, boolean usePasses) throws Exception {
     List<TranslationUnitDeclaration> translationUnits = analyze(files, topLevel, usePasses);
@@ -144,7 +119,6 @@
         .filter(t -> !t.getName().equals("unknown declarations"))
         .findFirst()
         .orElseThrow();
->>>>>>> db25058c
   }
 
   /**
