/*
 * Copyright (c) 2019, Fraunhofer AISEC. All rights reserved.
 *
 *  Licensed under the Apache License, Version 2.0 (the "License");
 *  you may not use this file except in compliance with the License.
 *  You may obtain a copy of the License at
 *
 *       http://www.apache.org/licenses/LICENSE-2.0
 *
 *  Unless required by applicable law or agreed to in writing, software
 *  distributed under the License is distributed on an "AS IS" BASIS,
 *  WITHOUT WARRANTIES OR CONDITIONS OF ANY KIND, either express or implied.
 *  See the License for the specific language governing permissions and
 *  limitations under the License.
 *
 *                    $$$$$$\  $$$$$$$\   $$$$$$\
 *                   $$  __$$\ $$  __$$\ $$  __$$\
 *                   $$ /  \__|$$ |  $$ |$$ /  \__|
 *                   $$ |      $$$$$$$  |$$ |$$$$\
 *                   $$ |      $$  ____/ $$ |\_$$ |
 *                   $$ |  $$\ $$ |      $$ |  $$ |
 *                   \$$$$$   |$$ |      \$$$$$   |
 *                    \______/ \__|       \______/
 *
 */

package de.fraunhofer.aisec.cpg.frontends;

import de.fraunhofer.aisec.cpg.TranslationConfiguration;
import de.fraunhofer.aisec.cpg.frontends.cpp.CXXLanguageFrontend;
import de.fraunhofer.aisec.cpg.frontends.grpc.GrpcLanguageFrontend;
import de.fraunhofer.aisec.cpg.frontends.java.JavaLanguageFrontend;
import de.fraunhofer.aisec.cpg.passes.scopes.ScopeManager;
import java.util.List;
import org.checkerframework.checker.nullness.qual.Nullable;

public class LanguageFrontendFactory {

  private static final List<String> JAVA_EXTENSIONS = List.of(".java");
<<<<<<< HEAD
  private static final List<String> CXX_EXTENSIONS = List.of(".h", ".c", ".cpp", ".cc");
  private static final List<String> GRPC_EXTENSIONS = List.of(".pr");
=======
  public static final List<String> CXX_EXTENSIONS = List.of(".c", ".cpp", ".cc");
  private static final List<String> CXX_HEADER_EXTENSIONS = List.of(".h", ".hpp");
>>>>>>> b6552433

  // hide ctor
  private LanguageFrontendFactory() {}

  @Nullable
  public static LanguageFrontend getFrontend(
      String fileType, TranslationConfiguration config, ScopeManager scopeManager) {

    if (JAVA_EXTENSIONS.contains(fileType)) {
      return new JavaLanguageFrontend(config, scopeManager);
    } else if (CXX_EXTENSIONS.contains(fileType) || CXX_HEADER_EXTENSIONS.contains(fileType)) {
      return new CXXLanguageFrontend(config, scopeManager);
    } else if (GRPC_EXTENSIONS.contains(fileType)) {
      return new GrpcLanguageFrontend(config, scopeManager);
    } else {
      return null;
    }
  }
}<|MERGE_RESOLUTION|>--- conflicted
+++ resolved
@@ -37,13 +37,9 @@
 public class LanguageFrontendFactory {
 
   private static final List<String> JAVA_EXTENSIONS = List.of(".java");
-<<<<<<< HEAD
-  private static final List<String> CXX_EXTENSIONS = List.of(".h", ".c", ".cpp", ".cc");
-  private static final List<String> GRPC_EXTENSIONS = List.of(".pr");
-=======
   public static final List<String> CXX_EXTENSIONS = List.of(".c", ".cpp", ".cc");
   private static final List<String> CXX_HEADER_EXTENSIONS = List.of(".h", ".hpp");
->>>>>>> b6552433
+  private static final List<String> GRPC_EXTENSIONS = List.of(".pr");
 
   // hide ctor
   private LanguageFrontendFactory() {}
