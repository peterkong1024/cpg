--- conflicted
+++ resolved
@@ -28,11 +28,8 @@
 
 import de.fraunhofer.aisec.cpg.TranslationConfiguration;
 import de.fraunhofer.aisec.cpg.frontends.cpp.CXXLanguageFrontend;
-<<<<<<< HEAD
 import de.fraunhofer.aisec.cpg.frontends.grpc.GrpcLanguageFrontend;
-=======
 import de.fraunhofer.aisec.cpg.frontends.golang.GoLanguageFrontend;
->>>>>>> 699776f4
 import de.fraunhofer.aisec.cpg.frontends.java.JavaLanguageFrontend;
 import de.fraunhofer.aisec.cpg.passes.scopes.ScopeManager;
 import java.util.List;
@@ -43,11 +40,8 @@
   private static final List<String> JAVA_EXTENSIONS = List.of(".java");
   public static final List<String> CXX_EXTENSIONS = List.of(".c", ".cpp", ".cc");
   private static final List<String> CXX_HEADER_EXTENSIONS = List.of(".h", ".hpp");
-<<<<<<< HEAD
   private static final List<String> GRPC_EXTENSIONS = List.of(".pr");
-=======
   private static final List<String> GOLANG_EXTENSIONS = List.of(".go");
->>>>>>> 699776f4
 
   // hide ctor
   private LanguageFrontendFactory() {}
@@ -60,13 +54,10 @@
       return new JavaLanguageFrontend(config, scopeManager);
     } else if (CXX_EXTENSIONS.contains(fileType) || CXX_HEADER_EXTENSIONS.contains(fileType)) {
       return new CXXLanguageFrontend(config, scopeManager);
-<<<<<<< HEAD
     } else if (GRPC_EXTENSIONS.contains(fileType)) {
       return new GrpcLanguageFrontend(config, scopeManager);
-=======
     } else if (GOLANG_EXTENSIONS.contains(fileType)) {
       return new GoLanguageFrontend(config, scopeManager);
->>>>>>> 699776f4
     } else {
       return null;
     }
