/*
 * Copyright (c) 2019, Fraunhofer AISEC. All rights reserved.
 *
 *  Licensed under the Apache License, Version 2.0 (the "License");
 *  you may not use this file except in compliance with the License.
 *  You may obtain a copy of the License at
 *
 *       http://www.apache.org/licenses/LICENSE-2.0
 *
 *  Unless required by applicable law or agreed to in writing, software
 *  distributed under the License is distributed on an "AS IS" BASIS,
 *  WITHOUT WARRANTIES OR CONDITIONS OF ANY KIND, either express or implied.
 *  See the License for the specific language governing permissions and
 *  limitations under the License.
 *
 *                    $$$$$$\  $$$$$$$\   $$$$$$\
 *                   $$  __$$\ $$  __$$\ $$  __$$\
 *                   $$ /  \__|$$ |  $$ |$$ /  \__|
 *                   $$ |      $$$$$$$  |$$ |$$$$\
 *                   $$ |      $$  ____/ $$ |\_$$ |
 *                   $$ |  $$\ $$ |      $$ |  $$ |
 *                   \$$$$$   |$$ |      \$$$$$   |
 *                    \______/ \__|       \______/
 *
 */

package de.fraunhofer.aisec.cpg.graph;

import de.fraunhofer.aisec.cpg.graph.HasType.TypeListener;
import de.fraunhofer.aisec.cpg.graph.Type.Origin;
import de.fraunhofer.aisec.cpg.helpers.Util;
import java.util.ArrayList;
import java.util.HashSet;
import java.util.List;
import java.util.Objects;
import java.util.Set;
import java.util.stream.Collectors;
import org.apache.commons.lang3.builder.ToStringBuilder;

/**
 * An expression, which calls another function. It has a list of arguments (list of {@link
 * Expression}s) and is connected via the INVOKES edge to its {@link FunctionDeclaration}.
 */
public class CallExpression extends Expression implements TypeListener {

  /**
   * Connection to its {@link FunctionDeclaration}. This will be populated by the {@link
   * de.fraunhofer.aisec.cpg.passes.CallResolver}.
   */
  protected List<FunctionDeclaration> invokes = new ArrayList<>();
  /** The list of arguments. */
  @SubGraph("AST")
  private List<Expression> arguments = new ArrayList<>();
  /**
   * The base object. This is marked as an AST child, because this is required for {@link
   * MemberCallExpression}. Be aware that for simple calls the implicit "this" base is not part of
   * the original AST, but we treat it as such for better consistency
   */
  @SubGraph("AST")
  private Node base;

  private String fqn;

  public Node getBase() {
    return base;
  }

  public void setBase(Node base) {
    if (this.base instanceof HasType) {
      ((HasType) this.base).unregisterTypeListener(this);
    }
    this.base = base;
    if (base instanceof HasType) {
      ((HasType) base).registerTypeListener(this);
    }
  }

  public List<Expression> getArguments() {
    return arguments;
  }

  public void setArguments(List<Expression> arguments) {
    this.arguments = arguments;
  }

  public List<FunctionDeclaration> getInvokes() {
    return invokes;
  }

  public void setInvokes(List<FunctionDeclaration> invokes) {
    this.invokes.forEach(
        i -> {
          i.unregisterTypeListener(this);
          Util.detachCallParameters(i, arguments);
          this.removePrevDFG(i);
        });
    this.invokes = invokes;
    invokes.forEach(
        i -> {
          i.registerTypeListener(this);
          Util.attachCallParameters(i, arguments);
          this.addPrevDFG(i);
        });
  }

  public List<Type> getSignature() {
    return getArguments().stream().map(Expression::getType).collect(Collectors.toList());
  }

  @Override
  public void typeChanged(HasType src, HasType root, Type oldType) {
    if (src == base) {
      setFqn(src.getType().getTypeName() + "." + this.getName());
    } else {
      Type previous = this.type;
      List<Type> types =
          invokes.stream()
              .map(FunctionDeclaration::getType)
              .filter(Objects::nonNull)
              .collect(Collectors.toList());
      Type alternative = !types.isEmpty() ? types.get(0) : null;
      Type commonType = TypeManager.getInstance().getCommonType(types).orElse(alternative);
      Set<Type> subTypes = new HashSet<>(getPossibleSubTypes());
      subTypes.remove(oldType);
      subTypes.addAll(types);

      setType(commonType, root);
      setPossibleSubTypes(subTypes, root);

      if (!previous.equals(this.type)) {
        this.type.setTypeOrigin(Origin.DATAFLOW);
      }
    }
  }

  @Override
  public void possibleSubTypesChanged(HasType src, HasType root, Set<Type> oldSubTypes) {
    if (src != base) {
      Set<Type> subTypes = new HashSet<>(getPossibleSubTypes());
      subTypes.addAll(src.getPossibleSubTypes());
      setPossibleSubTypes(subTypes, root);
    }
  }

  @Override
  public String toString() {
    return new ToStringBuilder(this, Node.TO_STRING_STYLE)
<<<<<<< HEAD
        .append("invokes", invokes)
        .append("base", (base == null ? "null" : base.getName()))
        .append("arguments", arguments)
        .append("location", location)
=======
        .appendSuper(super.toString())
        .append("base", base)
>>>>>>> 232c4232
        .toString();
  }

  public String getFqn() {
    return fqn;
  }

  public void setFqn(String fqn) {
    this.fqn = fqn;
  }

  @Override
  public boolean equals(Object o) {
    if (this == o) {
      return true;
    }
    if (!(o instanceof CallExpression)) {
      return false;
    }
    CallExpression that = (CallExpression) o;
    return super.equals(that)
        && Objects.equals(arguments, that.arguments)
        && Objects.equals(invokes, that.invokes)
        && Objects.equals(base, that.base);
  }

  @Override
  public int hashCode() {
    return super.hashCode();
  }
}<|MERGE_RESOLUTION|>--- conflicted
+++ resolved
@@ -145,15 +145,8 @@
   @Override
   public String toString() {
     return new ToStringBuilder(this, Node.TO_STRING_STYLE)
-<<<<<<< HEAD
-        .append("invokes", invokes)
-        .append("base", (base == null ? "null" : base.getName()))
-        .append("arguments", arguments)
-        .append("location", location)
-=======
         .appendSuper(super.toString())
         .append("base", base)
->>>>>>> 232c4232
         .toString();
   }
 
