--- conflicted
+++ resolved
@@ -30,7 +30,7 @@
 
 import de.fraunhofer.aisec.cpg.frontends.LanguageFrontend;
 import de.fraunhofer.aisec.cpg.graph.Node;
-<<<<<<< HEAD
+import de.fraunhofer.aisec.cpg.graph.ProblemDeclaration;
 import de.fraunhofer.aisec.cpg.graph.declarations.*;
 import de.fraunhofer.aisec.cpg.graph.declarations.EnumDeclaration;
 import de.fraunhofer.aisec.cpg.graph.declarations.NamespaceDeclaration;
@@ -39,6 +39,7 @@
 import de.fraunhofer.aisec.cpg.graph.statements.AssertStatement;
 import de.fraunhofer.aisec.cpg.graph.statements.BreakStatement;
 import de.fraunhofer.aisec.cpg.graph.statements.CatchClause;
+import de.fraunhofer.aisec.cpg.graph.TranslationUnitDeclaration;
 import de.fraunhofer.aisec.cpg.graph.statements.CompoundStatement;
 import de.fraunhofer.aisec.cpg.graph.statements.ContinueStatement;
 import de.fraunhofer.aisec.cpg.graph.statements.DoStatement;
@@ -51,18 +52,6 @@
 import de.fraunhofer.aisec.cpg.graph.statements.TryStatement;
 import de.fraunhofer.aisec.cpg.graph.statements.WhileStatement;
 import de.fraunhofer.aisec.cpg.graph.statements.expressions.DeclaredReferenceExpression;
-=======
-import de.fraunhofer.aisec.cpg.graph.ProblemDeclaration;
-import de.fraunhofer.aisec.cpg.graph.RecordDeclaration;
-import de.fraunhofer.aisec.cpg.graph.Statement;
-import de.fraunhofer.aisec.cpg.graph.SwitchStatement;
-import de.fraunhofer.aisec.cpg.graph.TranslationUnitDeclaration;
-import de.fraunhofer.aisec.cpg.graph.TryStatement;
-import de.fraunhofer.aisec.cpg.graph.TypedefDeclaration;
-import de.fraunhofer.aisec.cpg.graph.ValueDeclaration;
-import de.fraunhofer.aisec.cpg.graph.VariableDeclaration;
-import de.fraunhofer.aisec.cpg.graph.WhileStatement;
->>>>>>> 0b6dda87
 import java.util.ArrayList;
 import java.util.Arrays;
 import java.util.HashMap;
@@ -430,32 +419,7 @@
     } while (toIterate != null);
   }
 
-<<<<<<< HEAD
-  /**
-   * Replaces the node inside of the scope manager. This is primarily used if we 'upgrade' a node in
-   * the hierarchy chain, i.e. if we construct a {@link ConstructorDeclaration} out of a {@link
-   * MethodDeclaration}.
-   *
-   * @param newNode the new node
-   * @param oldNode the old node
-   */
-  public void replaceNode(Node newNode, Node oldNode) {
-    Scope scope = scopeMap.get(oldNode);
-
-    // check, if old node has a scope
-    if (scope != null) {
-      // update ast node
-      // scope.astNode = newNode;
-      // update key
-      scopeMap.remove(oldNode);
-      scopeMap.put(newNode, scope);
-    }
-  }
-
-  public void resetToGlobal() {
-=======
   public void resetToGlobal(TranslationUnitDeclaration declaration) {
->>>>>>> 0b6dda87
     GlobalScope global = (GlobalScope) getFirstScopeThat(scope -> scope instanceof GlobalScope);
     if (global != null) {
       // update the AST node to this translation unit declaration
